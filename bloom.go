--- conflicted
+++ resolved
@@ -73,11 +73,6 @@
 	return &BloomFilter{m, k, bitset.New(m)}
 }
 
-<<<<<<< HEAD
-
-
-=======
->>>>>>> dbc64ddd
 // hash with fnv the data using index as a seed
 func fnvhash(index uint, data []byte) uint {
 	hash := uint(index)
